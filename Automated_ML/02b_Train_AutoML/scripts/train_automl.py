--- conflicted
+++ resolved
@@ -159,12 +159,7 @@
             tags_dict.update({'RunId': current_step_run.parent.id})
 
             # train model
-<<<<<<< HEAD
-            fitted_model, current_run = train_model(file_path, data, logger)
-=======
-            data = data.drop(columns=args.drop_columns, errors='ignore')
             fitted_model, current_run, best_child_run = train_model(file_path, data, logger)
->>>>>>> 0dd4772f
             model_string = '_'.join(str(v) for k, v in sorted(tags_dict.items()) if k in group_column_names).lower()
             logger.info("model string to encode " + model_string)
             sha = hashlib.sha256()
