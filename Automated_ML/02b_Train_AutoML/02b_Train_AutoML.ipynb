{
 "cells": [
  {
   "cell_type": "markdown",
   "metadata": {},
   "source": [
    "Copyright (c) Microsoft Corporation. All rights reserved."
   ]
  },
  {
   "cell_type": "markdown",
   "metadata": {},
   "source": [
    "Licensed under the MIT License."
   ]
  },
  {
   "cell_type": "markdown",
   "metadata": {},
   "source": [
    "![Impressions](https://PixelServer20190423114238.azurewebsites.net/api/impressions/MachineLearningNotebooks/how-to-use-azureml/automated-machine-learning/manymodels/02_Training/02_Training_Pipeline.png)"
   ]
  },
  {
   "cell_type": "markdown",
   "metadata": {},
   "source": [
    "# 02b Train Automated ML\n",
    "# Automated Machine Learning\n",
    "_**Training many models using Automated Machine Learning**_\n",
    "\n",
    "This notebook demonstrates how to train and register 11,973 models using Automated Machine Learning. We will utilize the [ParallelRunStep](https://docs.microsoft.com/en-us/python/api/azureml-pipeline-steps/azureml.pipeline.steps.parallel_run_step.parallelrunstep?view=azure-ml-py) to parallelize the process of training 11,973 models. For this notebook we are using an orange juice sales dataset to predict the orange juice quantity for each brand and each store. For more information about the data refer to the Data Preparation Notebook.\n",
    "\n",
    "<span style=\"color:red\"><b>NOTE: There are limits on how many runs we can do in parallel per workspace, and we currently recommend to set the parallelism to maximum of 20 runs per experiment per workspace. If users want to have more parallelism and increase this limit they might encounter Too Many Requests errors (HTTP 429). </b></span>"
   ]
  },
  {
   "cell_type": "markdown",
   "metadata": {},
   "source": [
    "<span style=\"color:red\"><b> Please ensure you have the latest version of the SDK to ensure AutoML dependencies are consistent.</b></span>"
   ]
  },
  {
   "cell_type": "code",
   "execution_count": null,
   "metadata": {},
   "outputs": [],
   "source": [
    "#!pip install --upgrade azureml-sdk[automl]"
   ]
  },
  {
   "cell_type": "code",
   "execution_count": null,
   "metadata": {},
   "outputs": [],
   "source": [
    "#Install the pipeline.steps package that is needed for parallel run step\n",
    "!pip install azureml-pipeline-steps"
   ]
  },
  {
   "cell_type": "markdown",
   "metadata": {},
   "source": [
    "### Prerequisites"
   ]
  },
  {
   "cell_type": "markdown",
   "metadata": {},
   "source": [
    "At this point, you should have already:\n",
    "\n",
    "1. Created your AML Workspace using the [00_Setup_AML_Workspace notebook](../../00_Setup_AML_Workspace.ipynb)\n",
    "2. Run [01b_Data_Preparation.ipynb](../01b_Data_Preparation/01b_Data_Preparation.ipynb) to create the dataset"
   ]
  },
  {
   "cell_type": "markdown",
   "metadata": {},
   "source": [
    "## 1.0 Set up workspace, datastore, experiment"
   ]
  },
  {
   "cell_type": "code",
   "execution_count": null,
   "metadata": {},
   "outputs": [],
   "source": [
    "import azureml.core\n",
    "from azureml.core import Workspace, Datastore\n",
    "import pandas as pd\n",
    "\n",
    "# set up workspace\n",
    "ws= Workspace.from_config() \n",
    "\n",
    "# Take a look at Workspace\n",
    "ws.get_details()\n",
    "\n",
    "# set up datastores\n",
    "dstore = ws.get_default_datastore()\n",
    "\n",
    "output = {}\n",
    "output['SDK version'] = azureml.core.VERSION\n",
    "output['Subscription ID'] = ws.subscription_id\n",
    "output['Workspace'] = ws.name\n",
    "output['Resource Group'] = ws.resource_group\n",
    "output['Location'] = ws.location\n",
    "output['Default datastore name'] = dstore.name\n",
    "pd.set_option('display.max_colwidth', -1)\n",
    "outputDf = pd.DataFrame(data = output, index = [''])\n",
    "outputDf.T"
   ]
  },
  {
   "cell_type": "markdown",
   "metadata": {},
   "source": [
    "### Choose an experiment"
   ]
  },
  {
   "cell_type": "code",
   "execution_count": null,
   "metadata": {},
   "outputs": [],
   "source": [
    "from azureml.core import Experiment\n",
    "\n",
    "experiment = Experiment(ws, 'manymodels-training-pipeline')\n",
    "\n",
    "print('Experiment name: ' + experiment.name)"
   ]
  },
  {
   "cell_type": "markdown",
   "metadata": {},
   "source": [
    "## 2.0 Call the registered filedataset"
   ]
  },
  {
   "cell_type": "markdown",
   "metadata": {},
   "source": [
    "We use 11,973 datasets and ParallelRunStep to build 11,973 time-series to predict the quantity of each store brand."
   ]
  },
  {
   "cell_type": "markdown",
   "metadata": {},
   "source": [
    "Each dataset represents a brand's 2 years orange juice sales data that contains 7 columns and 122 rows. "
   ]
  },
  {
   "cell_type": "markdown",
   "metadata": {},
   "source": [
    "You will need to register the datasets in the Workspace first. The Data Preparation notebook demonstrates how to register two datasets to the workspace. \n",
    "\n",
    "The registered 'oj_data_small' file dataset contains the first 10 csv files and 'oj_data' contains all 11,973 csv files. You can choose to pass either filedatasets_10_models_input or filedatasets_all_models_inputs in the ParallelRunStep.\n",
    "\n",
    "We recommend to **start with filedatasets_10_models** and make sure everything runs successfully, then scale up to filedatasets_all_models."
   ]
  },
  {
   "cell_type": "code",
   "execution_count": null,
   "metadata": {},
   "outputs": [],
   "source": [
    "from azureml.core.dataset import Dataset\n",
    "\n",
    "filedst_10_models = Dataset.get_by_name(ws, name='oj_data_small')\n",
    "filedst_10_models_input = filedst_10_models.as_named_input('train_10_models')\n",
    "\n",
    "filedst_all_models = Dataset.get_by_name(ws, name='oj_data')\n",
    "filedst_all_models_inputs = filedst_all_models.as_named_input('train_all_models')"
   ]
  },
  {
   "cell_type": "markdown",
   "metadata": {},
   "source": [
    "## 3.0 Build the training pipeline\n",
    "Now that the dataset, WorkSpace, and datastore are set up, we can put together a pipeline for training. "
   ]
  },
  {
   "cell_type": "markdown",
   "metadata": {},
   "source": [
    "### Set up environment  for ParallelRunStep"
   ]
  },
  {
   "cell_type": "markdown",
   "metadata": {},
   "source": [
    "[Environment](https://docs.microsoft.com/en-us/python/api/azureml-core/azureml.core.environment.environment?view=azure-ml-py) defines a collection of resources that we will need to run our pipelines. We configure a reproducible Python environment for our training script. "
   ]
  },
  {
   "cell_type": "code",
   "execution_count": null,
   "metadata": {},
   "outputs": [],
   "source": [
    "from scripts.helper import get_automl_environment\n",
    "train_env = get_automl_environment()"
   ]
  },
  {
   "cell_type": "markdown",
   "metadata": {},
   "source": [
    "### Choose a compute target"
   ]
  },
  {
   "cell_type": "markdown",
   "metadata": {},
   "source": [
    "Currently ParallelRunConfig only supports AMLCompute. You can change to a different compute cluster if one fails.\n",
    "\n",
    "This is the compute target we will pass into our ParallelRunConfig."
   ]
  },
  {
   "cell_type": "code",
   "execution_count": null,
   "metadata": {},
   "outputs": [],
   "source": [
    "from azureml.core.compute import AmlCompute\n",
    "from azureml.core.compute import ComputeTarget\n",
    "\n",
    "# Choose a name for your cluster.\n",
    "amlcompute_cluster_name = \"train-many-model\"\n",
    "\n",
    "found = False\n",
    "# Check if this compute target already exists in the workspace.\n",
    "cts = ws.compute_targets\n",
    "if amlcompute_cluster_name in cts and cts[amlcompute_cluster_name].type == 'AmlCompute':\n",
    "    found = True\n",
    "    print('Found existing compute target.')\n",
    "    compute = cts[amlcompute_cluster_name]\n",
    "    \n",
    "if not found:\n",
    "    print('Creating a new compute target...')\n",
    "    provisioning_config = AmlCompute.provisioning_configuration(vm_size='STANDARD_D13_V2',\n",
    "                                                           min_nodes=2,\n",
    "                                                           max_nodes=20)\n",
    "    # Create the cluster.\n",
    "    compute = ComputeTarget.create(ws, amlcompute_cluster_name, provisioning_config)\n",
    "    \n",
    "print('Checking cluster status...')\n",
    "# Can poll for a minimum number of nodes and for a specific timeout.\n",
    "# If no min_node_count is provided, it will use the scale settings for the cluster.\n",
    "compute.wait_for_completion(show_output = True, min_node_count = None, timeout_in_minutes = 20)\n",
    "    \n",
    "# For a more detailed view of current AmlCompute status, use get_status()."
   ]
  },
  {
   "cell_type": "markdown",
   "metadata": {},
   "source": [
    "## Train\n",
    "\n",
    "This dictionary defines the [AutoML settings](https://docs.microsoft.com/en-us/python/api/azureml-train-automl-client/azureml.train.automl.automlconfig.automlconfig?view=azure-ml-py#parameters), for this forecasting task we add the name of the time column and the maximum forecast horizon.\n",
    "\n",
    "|Property|Description|\n",
    "|-|-|\n",
    "|**task**|forecasting|\n",
    "|**primary_metric**|This is the metric that you want to optimize.<br> Forecasting supports the following primary metrics <br><i>spearman_correlation</i><br><i>normalized_root_mean_squared_error</i><br><i>r2_score</i><br><i>normalized_mean_absolute_error</i>|\n",
    "|**blacklist_models**|Models in blacklist won't be used by AutoML. All supported models can be found at [here](https://docs.microsoft.com/en-us/python/api/azureml-train-automl-client/azureml.train.automl.constants.supportedmodels.forecasting?view=azure-ml-py).|\n",
    "|**iterations**|Number of models to train. This is optional but provides customer with greater control.|\n",
    "|**iteration_timeout_minutes**|Maximum amount of time in minutes that the model can train. This is optional and depends on the dataset. We ask customer to explore a bit to get approximate times for training the dataset. For OJ dataset we set it 20 minutes|\n",
    "|**experiment_timeout_hours**|Maximum amount of time in hours that the experiment can take before it terminates.|\n",
    "|**label_column_name**|The name of the label column.|\n",
    "|**n_cross_validations**|Number of cross validation splits. Rolling Origin Validation is used to split time-series in a temporally consistent way.|\n",
    "|**enable_early_stopping**|Flag to enable early termination if the score is not improving in the short term.|\n",
    "|**time_column_name**|The name of your time column.|\n",
    "|**max_horizon**|The number of periods out you would like to predict past your training data. Periods are inferred from your data.|\n",
    "|**grain_column_names**|The column names used to uniquely identify timeseries in data that has multiple rows with the same timestamp.|\n",
    "|**group_column_names**|The names of columns used to group your models. For timeseries, the groups must not split up individual time-series. That is, each group must contain one or more whole time-series.|\n",
    "|**drop_column_names**|The names of columns to drop for forecasting tasks.|\n",
    "|**track_child_runs**|Flag to disable tracking of child runs. Only best run (metrics and model) is tracked if the flag is set to False.|"
   ]
  },
  {
   "cell_type": "code",
   "execution_count": null,
   "metadata": {},
   "outputs": [],
   "source": [
    "import logging\n",
    "from scripts.helper import write_automl_settings_to_file\n",
    "\n",
    "automl_settings = {\n",
    "    \"task\" : 'forecasting',\n",
    "    \"primary_metric\" : 'normalized_root_mean_squared_error',\n",
    "    \"iteration_timeout_minutes\" : 10, # This needs to be changed based on the dataset. We ask customer to explore how long training is taking before settings this value\n",
    "    \"iterations\" : 15,\n",
    "    \"experiment_timeout_hours\" : 1,\n",
    "    \"label_column_name\" : 'Quantity',\n",
    "    \"n_cross_validations\" : 3,\n",
    "    \"verbosity\" : logging.INFO, \n",
    "    \"debug_log\": 'automl_oj_sales_debug.txt',\n",
    "    \"time_column_name\": 'WeekStarting',\n",
    "    \"max_horizon\" : 6,\n",
    "    \"group_column_names\": ['Store', 'Brand'],\n",
    "    \"grain_column_names\": ['Store', 'Brand'],\n",
    "    \"drop_column_names\": ['Revenue']\n",
    "}\n",
    "\n",
    "write_automl_settings_to_file(automl_settings)"
   ]
  },
  {
   "cell_type": "markdown",
   "metadata": {},
   "source": [
    "### Set up ParallelRunConfig"
   ]
  },
  {
   "cell_type": "markdown",
   "metadata": {},
   "source": [
<<<<<<< HEAD
    "[ParallelRunConfig](https://docs.microsoft.com/en-us/python/api/azureml-pipeline-steps/azureml.pipeline.steps.parallel_run_config.parallelrunconfig?view=azure-ml-py) is configuration for parallel run step. You will need to determine the number of workers and nodes appropriate for your use case. The process_count_per_node is based off the number of cores of the compute VM. The node_count will determine the number of master nodes to use, increasing the node count will speed up the training process.\n",
=======
    "[ParallelRunConfig](https://docs.microsoft.com/en-us/python/api/azureml-pipeline-steps/azureml.pipeline.steps.parallel_run_config.parallelrunconfig) is configuration for parallel run step. You will need to determine the number of workers and nodes appropriate for your use case. The process_count_per_node is based off the number of cores of the compute VM. The node_count will determine the number of master nodes to use, increasing the node count will speed up the training process.\n",
>>>>>>> 2beb89eb
    "\n",
    "\n",
    "* <b>node_count</b>: The number of compute nodes to be used for running the user script. We recommend to start with 3 and increase the node_count if the training time is taking too long.\n",
    "\n",
    "* <b>process_count_per_node</b>: The number of processes per node.\n",
    "\n",
    "* <b>run_invocation_timeout</b>: The run() method invocation timeout in seconds. The timeout should be set to maximum training time of one AutoML run(with some buffer), by default it's 60 seconds.\n",
    "\n",
    "<span style=\"color:red\"><b>NOTE: There are limits on how many runs we can do in parallel per workspace, and we currently recommend to set the parallelism to maximum of 20 runs per experiment per workspace. If users want to have more parallelism and increase this limit they might encounter Too Many Requests errors (HTTP 429). </b></span>\n"
   ]
  },
  {
   "cell_type": "code",
   "execution_count": null,
   "metadata": {},
   "outputs": [],
   "source": [
<<<<<<< HEAD
=======
    "#!pip install azureml.pipeline.steps"
   ]
  },
  {
   "cell_type": "code",
   "execution_count": null,
   "metadata": {},
   "outputs": [],
   "source": [
>>>>>>> 2beb89eb
    "from scripts.helper import build_parallel_run_config\n",
    "\n",
    "# PLEASE MODIFY the following three settings based on your compute and experiment timeout.\n",
    "node_count=2\n",
    "process_count_per_node=6\n",
    "run_invocation_timeout=3700 # this timeout(in seconds) is inline with AutoML experiment timeout or (no of iterations * iteration timeout)\n",
    "\n",
    "parallel_run_config = build_parallel_run_config(train_env, compute, node_count, process_count_per_node, run_invocation_timeout)"
   ]
  },
  {
   "cell_type": "markdown",
   "metadata": {},
   "source": [
    "### Set up ParallelRunStep"
   ]
  },
  {
   "cell_type": "markdown",
   "metadata": {},
   "source": [
<<<<<<< HEAD
    "This [ParallelRunStep](https://docs.microsoft.com/en-us/python/api/azureml-pipeline-steps/azureml.pipeline.steps.parallel_run_step.parallelrunstep?view=azure-ml-py) is the main step in our pipeline. First, we set up the output directory and define the Pipeline's output name. The datastore that stores the pipeline's output data is Workspace's default datastore."
=======
    "This [ParallelRunStep](https://docs.microsoft.com/en-us/python/api/azureml-pipeline-steps/azureml.pipeline.steps.parallelrunstep?view=azure-ml-py) is the main step in our pipeline. First, we set up the output directory and define the Pipeline's output name. The datastore that stores the pipeline's output data is Workspace's default datastore."
>>>>>>> 2beb89eb
   ]
  },
  {
   "cell_type": "code",
   "execution_count": null,
   "metadata": {},
   "outputs": [],
   "source": [
    "from azureml.pipeline.core import PipelineData\n",
    "\n",
    "training_output_name = \"training_output\"\n",
    "\n",
    "output_dir = PipelineData(name=training_output_name, \n",
    "                          datastore=dstore)"
   ]
  },
  {
   "cell_type": "markdown",
   "metadata": {},
   "source": [
    "We specify the following parameters:\n",
    "\n",
    "* <b>name</b>: We set a name for our ParallelRunStep.\n",
    "\n",
    "* <b>parallel_run_config</b>: We then pass the previously defined ParallelRunConfig.\n",
    "\n",
    "* <b>allow_reuse</b>: Indicates whether the step should reuse previous results when re-run with the same settings. \n",
    "\n",
    "* <b>inputs</b>: We are going to use the registered FileDataset that we called earlier in the Notebook. _inputs_ points to a registered file dataset in AML studio that points to a path in the blob container. The number of files in that path determines the number of models will be trained in the ParallelRunStep. \n",
    "\n",
    "* <b>output</b>: The output directory we just defined. A PipelineData object that corresponds to the output directory.\n",
    "\n",
    "* <b>models</b>: Zero or more model names already registered in the Azure Machine Learning model registry.\n"
   ]
  },
  {
<<<<<<< HEAD
   "cell_type": "markdown",
   "metadata": {},
   "source": [
    "<span style=\"color:red\"><b>Please upgrade azureml.pipeline.steps(>=1.6.0) if the following fails.</b></span>"
   ]
  },
  {
=======
>>>>>>> 2beb89eb
   "cell_type": "code",
   "execution_count": null,
   "metadata": {},
   "outputs": [],
   "source": [
    "from azureml.pipeline.steps import ParallelRunStep\n",
    "\n",
    "parallel_run_step = ParallelRunStep(\n",
    "    name=\"many-models-training\",\n",
    "    parallel_run_config=parallel_run_config,\n",
    "    allow_reuse = False,\n",
    "    inputs=[filedst_10_models_input], # train 10 models\n",
    "    #inputs=[filedst_all_models_inputs], # switch to this inputs if train all 11,973 models\n",
    "    output=output_dir,\n",
<<<<<<< HEAD
    "    arguments=[]\n",
=======
    "    #arguments=['--retrain_failed_models', 'True'], # Uncomment this if you want to retrain only failed models\n",
>>>>>>> 2beb89eb
    ")"
   ]
  },
  {
   "cell_type": "markdown",
   "metadata": {},
   "source": [
    "## 4.0 Run the training pipeline"
   ]
  },
  {
   "cell_type": "markdown",
   "metadata": {},
   "source": [
    "### Submit the pipeline to run"
   ]
  },
  {
   "cell_type": "markdown",
   "metadata": {},
   "source": [
    "Next we submit our pipeline to run. The whole training pipeline takes about 1h 11m using a Standard_D13_V2 VM with our current ParallelRunConfig setting."
   ]
  },
  {
   "cell_type": "code",
   "execution_count": null,
   "metadata": {},
   "outputs": [],
   "source": [
    "from azureml.pipeline.core import Pipeline\n",
    "#from azureml.widgets import RunDetails\n",
    "\n",
    "pipeline = Pipeline(workspace=ws, steps=parallel_run_step)\n",
    "run = experiment.submit(pipeline)\n",
    "#RunDetails(run).show()"
   ]
  },
  {
   "cell_type": "markdown",
   "metadata": {},
   "source": [
    "You can run the folowing command if you'd like to monitor the training process in jupyter notebook. It will stream logs live while training. \n",
    "\n",
    "**Note**: This command may not work for Notebook VM, however it should work on your local laptop."
   ]
  },
  {
   "cell_type": "code",
   "execution_count": null,
   "metadata": {},
   "outputs": [],
   "source": [
    "run.wait_for_completion(show_output=True)"
   ]
  },
  {
   "cell_type": "markdown",
   "metadata": {},
   "source": [
    "Succesfully trained, registered Automated ML models. "
   ]
  },
  {
   "cell_type": "markdown",
   "metadata": {},
   "source": [
    "## 5.0 Review outputs of the training pipeline"
   ]
  },
  {
   "cell_type": "markdown",
   "metadata": {},
   "source": [
    "The training pipeline will train and register models to the Workspace. You can review trained models in the Azure Machine Learning Studio under 'Models'.\n",
    "If there are any issues with training, you can go to 'many-models-training' run under the pipeline run and explore logs under 'Logs'.\n",
    "You can look at the stdout and stderr output under logs/user/worker/<ip> for more details\n"
   ]
  },
  {
   "cell_type": "markdown",
   "metadata": {},
   "source": [
    "## 6.0 Get list of AutoML runs along with registered model names and tags"
   ]
  },
  {
   "cell_type": "markdown",
   "metadata": {},
   "source": [
    "The following code snippet will iterate through all the automl runs for the experiment and list the details.\n",
    "\n",
    "**Framework** - AutoML, **Dataset** - input data set, **Run** - AutoML run id, **Status** - AutoML run status,  **Model** - Registered model name, **Tags** - Tags for model, **StartTime** - Start time, **EndTime** - End time, **ErrorType** - ErrorType, **ErrorCode** - ErrorCode, **ErrorMessage** - Error Message"
   ]
  },
  {
   "cell_type": "code",
   "execution_count": null,
   "metadata": {},
   "outputs": [],
   "source": [
    "from scripts.helper import get_training_output\n",
    "import os\n",
    "\n",
    "training_results_name = \"training_results\"\n",
    "\n",
    "training_file = get_training_output(run, training_results_name, training_output_name)\n",
    "all_columns = [\"Framework\", \"Dataset\", \"Run\", \"Status\", \"Model\", \"Tags\", \"StartTime\", \"EndTime\" , \"ErrorType\", \"ErrorCode\", \"ErrorMessage\" ]\n",
    "df = pd.read_csv(training_file, delimiter=\" \", header=None, names=all_columns)\n",
    "training_csv_file = \"training.csv\"\n",
    "df.to_csv(training_csv_file)\n",
    "print(\"Training output has\", df.shape[0], \"rows. Please open\", os.path.abspath(training_csv_file), \"to browse through all the output.\")"
   ]
  },
  {
   "cell_type": "markdown",
   "metadata": {},
   "source": [
    "## 7.0 Publish and schedule the pipeline (Optional)"
   ]
  },
  {
   "cell_type": "markdown",
   "metadata": {},
   "source": [
    "### 7.1 Publish the pipeline\n",
    "\n",
    "Once you have a pipeline you're happy with, you can publish a pipeline so you can call it programmatically later on. See this [tutorial](https://docs.microsoft.com/en-us/azure/machine-learning/how-to-create-your-first-pipeline#publish-a-pipeline) for additional information on publishing and calling pipelines."
   ]
  },
  {
   "cell_type": "code",
   "execution_count": null,
   "metadata": {},
   "outputs": [],
   "source": [
    "# published_pipeline = pipeline.publish(name = 'automl_train_many_models',\n",
    "#                                      description = 'train many models',\n",
    "#                                      version = '1',\n",
    "#                                      continue_on_step_failure = False)"
   ]
  },
  {
   "cell_type": "markdown",
   "metadata": {},
   "source": [
    "### 7.2 Schedule the pipeline\n",
    "You can also [schedule the pipeline](https://docs.microsoft.com/en-us/azure/machine-learning/how-to-schedule-pipelines) to run on a time-based or change-based schedule. This could be used to automatically retrain models every month or based on another trigger such as data drift."
   ]
  },
  {
   "cell_type": "code",
   "execution_count": null,
   "metadata": {},
   "outputs": [],
   "source": [
    "# from azureml.pipeline.core import Schedule, ScheduleRecurrence\n",
    "    \n",
    "# training_pipeline_id = published_pipeline.id\n",
    "\n",
    "# recurrence = ScheduleRecurrence(frequency=\"Month\", interval=1, start_time=\"2020-01-01T09:00:00\")\n",
    "# recurring_schedule = Schedule.create(ws, name=\"automl_training_recurring_schedule\", \n",
    "#                             description=\"Schedule Training Pipeline to run on the first day of every month\",\n",
    "#                             pipeline_id=training_pipeline_id, \n",
    "#                             experiment_name=experiment.name, \n",
    "#                             recurrence=recurrence)"
   ]
  },
  {
   "cell_type": "markdown",
   "metadata": {},
   "source": [
    "## 8.0 Bookkeeping of workspace (Optional)"
   ]
  },
  {
   "cell_type": "markdown",
   "metadata": {},
   "source": [
    "### 8.1 Cancel any runs that are running\n",
    "\n",
    "To cancel any runs that are still running in a given experiment."
   ]
  },
  {
   "cell_type": "code",
   "execution_count": null,
   "metadata": {},
   "outputs": [],
   "source": [
    "# from scripts.helper import cancel_runs_in_experiment\n",
    "# failed_experiment =  'Please modify this and enter the experiment name'\n",
    "# # Please note that the following script cancels all the currently running runs in the experiment\n",
    "# cancel_runs_in_experiment(ws, failed_experiment)"
   ]
  },
  {
   "cell_type": "code",
   "execution_count": null,
   "metadata": {},
   "outputs": [],
   "source": []
  }
 ],
 "metadata": {
  "authors": [
   {
    "name": "deeptim"
   }
  ],
  "kernelspec": {
   "display_name": "Python 3.6 - AzureML",
   "language": "python",
   "name": "python3-azureml"
  },
  "language_info": {
   "codemirror_mode": {
    "name": "ipython",
    "version": 3
   },
   "file_extension": ".py",
   "mimetype": "text/x-python",
   "name": "python",
   "nbconvert_exporter": "python",
   "pygments_lexer": "ipython3",
   "version": "3.6.9"
  },
  "nteract": {
   "version": "nteract-front-end@1.0.0"
  }
 },
 "nbformat": 4,
 "nbformat_minor": 4
}<|MERGE_RESOLUTION|>--- conflicted
+++ resolved
@@ -57,7 +57,7 @@
    "outputs": [],
    "source": [
     "#Install the pipeline.steps package that is needed for parallel run step\n",
-    "!pip install azureml-pipeline-steps"
+    "!pip install --upgrade azureml-pipeline-steps"
    ]
   },
   {
@@ -333,11 +333,7 @@
    "cell_type": "markdown",
    "metadata": {},
    "source": [
-<<<<<<< HEAD
-    "[ParallelRunConfig](https://docs.microsoft.com/en-us/python/api/azureml-pipeline-steps/azureml.pipeline.steps.parallel_run_config.parallelrunconfig?view=azure-ml-py) is configuration for parallel run step. You will need to determine the number of workers and nodes appropriate for your use case. The process_count_per_node is based off the number of cores of the compute VM. The node_count will determine the number of master nodes to use, increasing the node count will speed up the training process.\n",
-=======
     "[ParallelRunConfig](https://docs.microsoft.com/en-us/python/api/azureml-pipeline-steps/azureml.pipeline.steps.parallel_run_config.parallelrunconfig) is configuration for parallel run step. You will need to determine the number of workers and nodes appropriate for your use case. The process_count_per_node is based off the number of cores of the compute VM. The node_count will determine the number of master nodes to use, increasing the node count will speed up the training process.\n",
->>>>>>> 2beb89eb
     "\n",
     "\n",
     "* <b>node_count</b>: The number of compute nodes to be used for running the user script. We recommend to start with 3 and increase the node_count if the training time is taking too long.\n",
@@ -355,18 +351,6 @@
    "metadata": {},
    "outputs": [],
    "source": [
-<<<<<<< HEAD
-=======
-    "#!pip install azureml.pipeline.steps"
-   ]
-  },
-  {
-   "cell_type": "code",
-   "execution_count": null,
-   "metadata": {},
-   "outputs": [],
-   "source": [
->>>>>>> 2beb89eb
     "from scripts.helper import build_parallel_run_config\n",
     "\n",
     "# PLEASE MODIFY the following three settings based on your compute and experiment timeout.\n",
@@ -388,11 +372,7 @@
    "cell_type": "markdown",
    "metadata": {},
    "source": [
-<<<<<<< HEAD
-    "This [ParallelRunStep](https://docs.microsoft.com/en-us/python/api/azureml-pipeline-steps/azureml.pipeline.steps.parallel_run_step.parallelrunstep?view=azure-ml-py) is the main step in our pipeline. First, we set up the output directory and define the Pipeline's output name. The datastore that stores the pipeline's output data is Workspace's default datastore."
-=======
     "This [ParallelRunStep](https://docs.microsoft.com/en-us/python/api/azureml-pipeline-steps/azureml.pipeline.steps.parallelrunstep?view=azure-ml-py) is the main step in our pipeline. First, we set up the output directory and define the Pipeline's output name. The datastore that stores the pipeline's output data is Workspace's default datastore."
->>>>>>> 2beb89eb
    ]
   },
   {
@@ -429,16 +409,6 @@
    ]
   },
   {
-<<<<<<< HEAD
-   "cell_type": "markdown",
-   "metadata": {},
-   "source": [
-    "<span style=\"color:red\"><b>Please upgrade azureml.pipeline.steps(>=1.6.0) if the following fails.</b></span>"
-   ]
-  },
-  {
-=======
->>>>>>> 2beb89eb
    "cell_type": "code",
    "execution_count": null,
    "metadata": {},
@@ -453,11 +423,7 @@
     "    inputs=[filedst_10_models_input], # train 10 models\n",
     "    #inputs=[filedst_all_models_inputs], # switch to this inputs if train all 11,973 models\n",
     "    output=output_dir,\n",
-<<<<<<< HEAD
-    "    arguments=[]\n",
-=======
     "    #arguments=['--retrain_failed_models', 'True'], # Uncomment this if you want to retrain only failed models\n",
->>>>>>> 2beb89eb
     ")"
    ]
   },
